--- conflicted
+++ resolved
@@ -2,7 +2,6 @@
 use std::path::Path;
 use std::sync::Arc;
 
-<<<<<<< HEAD
 #[cfg(feature = "milkv")]
 mod milkv_model {
     use super::*;
@@ -16,31 +15,7 @@
         fn cleanup();
         fn get_input_size() -> usize;
         fn get_output_size() -> usize;
-=======
-#[link(name = "cviwrapper")]
-extern "C" {
-    fn init_model(model_path: *const c_char) -> c_int;
-    fn forward(input_data: *const c_float, output_data: *mut c_float) -> c_int;
-    fn cleanup();
-    fn get_input_size() -> usize;
-    fn get_output_size() -> usize;
-}
 
-pub struct Model {
-    _private: (), // prevent direct construction
-}
-
-impl Model {
-    pub fn new<P: AsRef<Path>>(model_path: P) -> Result<Self> {
-
-        println!("Loading model from: {:?}", model_path.as_ref());
-        let c_model_path = CString::new(model_path.as_ref().to_str().unwrap())?;
-        let result = unsafe { init_model(c_model_path.as_ptr()) };
-        if result != 0 {
-            anyhow::bail!("Failed to initialize model");
-        }
-        Ok(Model { _private: () })
->>>>>>> 6a57d0df
     }
 
     pub struct Model {
