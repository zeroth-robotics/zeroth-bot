--- conflicted
+++ resolved
@@ -19,6 +19,7 @@
 
 use servo_control::servo_control_server::{ServoControl, ServoControlServer};
 use runtime::hal::{Servo, MAX_SERVOS, ServoMultipleWriteCommand, ServoData, ServoMode, ServoDirection, ServoRegister};
+use runtime::hal::{Servo, MAX_SERVOS, ServoMultipleWriteCommand, ServoData, ServoMode, ServoDirection, ServoRegister};
 use servo_control::{Empty, JointPositions, WifiCredentials, ServoId, ServoInfo, ServoIds, IdChange, ChangeIdResponse, ServoInfoResponse, servo_info_response, change_id_response, VideoStreamUrls, CalibrationResponse, CalibrationStatus};
 
 #[derive(Debug)]
@@ -69,11 +70,6 @@
             servo.disable_readout().unwrap();
             println!("Disabled readout");
             servo.set_mode(servo_id, ServoMode::ConstantSpeed).unwrap();
-            println!("Set servo mode to ConstantSpeed");
-
-            // torque limit to 10%
-            servo.write_servo_memory(servo_id, runtime::hal::ServoRegister::TorqueLimit, 150).unwrap();
-            println!("Set torque limit to 10%");
 
             servo.write_servo_memory(servo_id, runtime::hal::ServoRegister::TorqueLimit, 150).unwrap();
 
@@ -84,9 +80,6 @@
                 println!("Starting pass {}", pass);
                 let direction = if pass == 0 { ServoDirection::Clockwise } else { ServoDirection::Counterclockwise };
                 servo.set_speed(servo_id, calibration_speed, direction).unwrap();
-                println!("Set speed to {} in {:?} direction", calibration_speed, direction);
-
-                let mut threshold_exceeded_count = 0;
 
                 let mut threshold_exceeded_count = 0;
 
@@ -97,6 +90,13 @@
                         return;
                     }
 
+                    let mut info = servo.read_info(servo_id).unwrap();
+                    let mut retry_count = 0;
+                    while info.current_current == 0 && info.current_location == 0 && retry_count < 3 {
+                        tokio::time::sleep(Duration::from_millis(1)).await;
+                        info = servo.read_info(servo_id).unwrap();
+                        retry_count += 1;
+                    }
                     let mut info = servo.read_info(servo_id).unwrap();
                     let mut retry_count = 0;
                     while info.current_current == 0 && info.current_location == 0 && retry_count < 3 {
@@ -110,54 +110,33 @@
 
                     if current > current_threshold {
                         threshold_exceeded_count += 1;
-<<<<<<< HEAD
                         
                         if threshold_exceeded_count >= 3 {
                             for _ in 0..3 { 
                                 tokio::time::sleep(Duration::from_millis(10)).await;
                                 servo.set_speed(servo_id, 0, direction).unwrap();
-=======
-                        println!("Current threshold exceeded {} time(s) in a row", threshold_exceeded_count);
-                        
-                        if threshold_exceeded_count >= 3 {
-                            println!("Current threshold exceeded 3 times in a row");
-                            for _ in 0..3 { 
-                                tokio::time::sleep(Duration::from_millis(10)).await;
-                                servo.set_speed(servo_id, 0, direction).unwrap();
-                                println!("Stopped servo");
->>>>>>> 474df19e
                             }
                             tokio::time::sleep(Duration::from_millis(100)).await;
 
                             servo.set_speed(servo_id, calibration_speed, opposite_direction(direction)).unwrap();
-<<<<<<< HEAD
                             tokio::time::sleep(Duration::from_millis(350)).await;
 
                             servo.set_speed(servo_id, 0, opposite_direction(direction)).unwrap();
-=======
-                            println!("Moving in opposite direction");
-                            tokio::time::sleep(Duration::from_millis(350)).await;
-
-                            servo.set_speed(servo_id, 0, opposite_direction(direction)).unwrap();
-                            println!("Stopped servo");
->>>>>>> 474df19e
                             tokio::time::sleep(Duration::from_millis(100)).await;
 
+                            let info = servo.read_info(servo_id).unwrap();
                             let info = servo.read_info(servo_id).unwrap();
 
                             if direction == ServoDirection::Clockwise {
                                 max_forward = info.current_location;
-<<<<<<< HEAD
                             } else {
                                 max_backward = info.current_location;
-=======
-                                println!("Set max_forward to {}", max_forward);
-                            } else {
-                                max_backward = info.current_location;
-                                println!("Set max_backward to {}", max_backward);
->>>>>>> 474df19e
                             }
 
+                            break;
+                        }
+                    } else {
+                        threshold_exceeded_count = 0;
                             break;
                         }
                     } else {
@@ -178,22 +157,81 @@
             servo.write_servo_memory(servo_id, ServoRegister::TorqueLimit, 600).unwrap();
             servo.set_mode(servo_id, ServoMode::Position).unwrap();
             servo.write(servo_id, ServoRegister::LockMark, &[1]).unwrap();
-<<<<<<< HEAD
-=======
-
-            println!("Stopped servo");
->>>>>>> 474df19e
 
             servo.enable_readout().unwrap();
             println!("Enabled readout");
             *calibrating_servo.lock().await = None;
             calibration_running.store(false, Ordering::SeqCst);
             Self::calculate_and_write_calibration(servo_id, &servo, max_backward, max_forward).await.unwrap();
-<<<<<<< HEAD
-=======
-            println!("Calibration completed, max_forward: {}, max_backward: {}", max_forward, max_backward);
->>>>>>> 474df19e
         });
+
+        Ok(())
+    }
+
+    async fn calculate_and_write_calibration(servo_id: u8, servo: &Servo, min_pos: i16, max_pos: i16) -> Result<(), Status> {
+        let mut max_pos = max_pos;
+
+        if max_pos < min_pos {
+            max_pos += 4096;
+        }
+    
+        let offset_value = min_pos + (max_pos - min_pos) / 2 - 2048;
+    
+        // Convert offset to 12-bit signed value
+        let offset_value = if offset_value < 0 {
+            offset_value.abs() as u16 | 0x800 // (set negative bit)
+        } else {
+            if offset_value > 2048 {
+                (offset_value - 4096).abs() as u16 | 0x800
+            } else {
+                offset_value as u16
+            }
+        };
+    
+        // Calculate new limits
+        let min_angle = 2048 - (max_pos - min_pos) / 2;
+        let max_angle = 2048 + (max_pos - min_pos) / 2;
+
+        println!("Writing calibration, offset: {}, min_angle: {}, max_angle: {}", offset_value, min_angle, max_angle);
+
+        // Unlock EEPROM
+        servo.write(servo_id, ServoRegister::LockMark, &[0])
+            .map_err(|e| Status::internal(format!("Failed to unlock EEPROM: {}", e)))?;
+        tokio::time::sleep(Duration::from_millis(20)).await;
+
+        // Write new offset
+        servo.write_servo_memory(servo_id, ServoRegister::PositionCorrection, offset_value)
+            .map_err(|e| Status::internal(format!("Failed to write offset: {}", e)))?;
+        tokio::time::sleep(Duration::from_millis(20)).await;
+
+        // Write new limits
+        for _ in 0..3 {
+            servo.write_servo_memory(servo_id, ServoRegister::MinAngleLimit, min_angle as u16)
+                .map_err(|e| Status::internal(format!("Failed to write MinAngleLimit: {}", e)))?;
+            tokio::time::sleep(Duration::from_millis(20)).await;
+            let read_min = servo.read(servo_id, ServoRegister::MinAngleLimit, 2)
+                .map_err(|e| Status::internal(format!("Failed to read MinAngleLimit: {}", e)))?;
+            let read_min = u16::from_le_bytes([read_min[0], read_min[1]]);
+            if read_min == min_angle as u16 {
+                break;
+            }
+        }
+
+        for _ in 0..3 {
+            servo.write_servo_memory(servo_id, ServoRegister::MaxAngleLimit, max_angle as u16)
+                .map_err(|e| Status::internal(format!("Failed to write MaxAngleLimit: {}", e)))?;
+            tokio::time::sleep(Duration::from_millis(20)).await;
+            let read_max = servo.read(servo_id, ServoRegister::MaxAngleLimit, 2)
+                .map_err(|e| Status::internal(format!("Failed to read MaxAngleLimit: {}", e)))?;
+            let read_max = u16::from_le_bytes([read_max[0], read_max[1]]);
+            if read_max == max_angle as u16 {
+                break;
+            }
+        }
+
+        // Lock EEPROM
+        servo.write(servo_id, ServoRegister::LockMark, &[1])
+            .map_err(|e| Status::internal(format!("Failed to lock EEPROM: {}", e)))?;
 
         Ok(())
     }
@@ -451,6 +489,8 @@
         // Start calibration in a separate task
         let calibration_speed = 300; // You may want to make this configurable
         let current_threshold = 600.0; // You may want to make this configurable
+        let calibration_speed = 300; // You may want to make this configurable
+        let current_threshold = 600.0; // You may want to make this configurable
         self.calibrate_servo(servo_id, calibration_speed, current_threshold).await?;
 
         Ok(Response::new(CalibrationResponse {
