--- conflicted
+++ resolved
@@ -1,160 +1,6 @@
-<<<<<<< HEAD
-mod feetech;
+pub mod feetech;
+pub mod feetech_servo;
+
 mod cvitek;
 
-pub use feetech::Servo;
-
-pub use cvitek::Model;
-
-pub mod hal {
-    use serde::{Deserialize, Serialize};
-    use std::os::raw::{c_short, c_uchar, c_uint, c_ushort};
-
-    pub const MAX_SERVOS: usize = 16;
-
-    #[repr(C)]
-    #[derive(Debug, Copy, Clone, Default, Serialize, Deserialize)]
-    pub struct ServoInfo {
-        pub torque_switch: c_uchar,
-        pub acceleration: c_uchar,
-        pub target_location: c_short,
-        pub running_time: c_ushort,
-        pub running_speed: c_ushort,
-        pub torque_limit: c_ushort,
-        pub reserved1: [c_uchar; 6],
-        pub lock_mark: c_uchar,
-        pub current_location: c_short,
-        pub current_speed: c_short,
-        pub current_load: c_short,
-        pub current_voltage: c_uchar,
-        pub current_temperature: c_uchar,
-        pub async_write_flag: c_uchar,
-        pub servo_status: c_uchar,
-        pub mobile_sign: c_uchar,
-        pub reserved2: [c_uchar; 2],
-        pub current_current: c_ushort,
-    }
-
-    #[repr(u8)]
-    #[derive(Debug, Copy, Clone, Serialize, Deserialize)]
-    pub enum ServoRegister {
-        FirmwareMajorVersion = 0x00,
-        FirmwareSubVersion = 0x01,
-        ServoMainVersion = 0x03,
-        ServoSubVersion = 0x04,
-        ID = 0x05,
-        BaudRate = 0x06,
-        ReturnDelay = 0x07,
-        ResponseStatusLevel = 0x08,
-        MinAngleLimit = 0x09,
-        MaxAngleLimit = 0x0B,
-        MaxTemperatureLimit = 0x0D,
-        MaxInputVoltage = 0x0E,
-        MinInputVoltage = 0x0F,
-        MaxTorque = 0x10,
-        Phase = 0x12,
-        UnloadingCondition = 0x13,
-        LEDAlarmCondition = 0x14,
-        PProportionalCoeff = 0x15,
-        DDifferentialCoeff = 0x16,
-        IIntegralCoeff = 0x17,
-        MinStartupForce = 0x18,
-        ClockwiseInsensitiveArea = 0x1A,
-        CounterclockwiseInsensitiveArea = 0x1B,
-        ProtectionCurrent = 0x1C,
-        AngularResolution = 0x1E,
-        PositionCorrection = 0x1F,
-        OperationMode = 0x21,
-        ProtectiveTorque = 0x22,
-        ProtectionTime = 0x23,
-        OverloadTorque = 0x24,
-        SpeedClosedLoopPCoeff = 0x25,
-        OverCurrentProtectionTime = 0x26,
-        VelocityClosedLoopICoeff = 0x27,
-        TorqueSwitch = 0x28,
-        Acceleration = 0x29,
-        TargetLocation = 0x2A,
-        RunningTime = 0x2C,
-        RunningSpeed = 0x2E,
-        TorqueLimit = 0x30,
-        LockMark = 0x37,
-        CurrentLocation = 0x38,
-        CurrentSpeed = 0x3A,
-        CurrentLoad = 0x3C,
-        CurrentVoltage = 0x3E,
-        CurrentTemperature = 0x3F,
-        AsyncWriteFlag = 0x40,
-        ServoStatus = 0x41,
-        MobileSign = 0x42,
-        CurrentCurrent = 0x45,
-    }
-
-    #[repr(u8)]
-    #[derive(Debug, Copy, Clone, Serialize, Deserialize)]
-    pub enum MemoryLockState {
-        Unlocked = 0,
-        Locked = 1,
-    }
-
-    #[repr(C)]
-    #[derive(Debug, Copy, Clone, Serialize, Deserialize)]
-    pub struct ServoData {
-        pub servo: [ServoInfo; MAX_SERVOS],
-        pub task_run_count: c_uint,
-    }
-
-    #[repr(C)]
-    #[derive(Debug, Copy, Clone, Serialize, Deserialize)]
-    pub struct ServoMultipleWriteCommand {
-        pub only_write_positions: c_uchar,
-        pub ids: [c_uchar; MAX_SERVOS],
-        pub positions: [c_short; MAX_SERVOS],
-        pub times: [c_ushort; MAX_SERVOS],
-        pub speeds: [c_ushort; MAX_SERVOS],
-    }
-
-    #[repr(u8)]
-    #[derive(Debug, Copy, Clone, Serialize, Deserialize)]
-    pub enum ServoMode {
-        Position = 0,
-        ConstantSpeed = 1,
-        PWMOpenLoop = 2,
-        StepServo = 3,
-    }
-
-    #[repr(i32)]
-    #[derive(Debug, Copy, Clone, PartialEq, Serialize, Deserialize)]
-    pub enum ServoDirection {
-        Clockwise = 0,
-        Counterclockwise = 1,
-    }
-
-    #[repr(u8)]
-    #[derive(Debug, Copy, Clone, Serialize, Deserialize)]
-    pub enum TorqueMode {
-        Disabled = 0,
-        Enabled = 1,
-        Stiff = 2,
-    }
-
-    impl PartialEq for TorqueMode {
-        fn eq(&self, other: &Self) -> bool {
-            self == other
-        }
-    }
-
-    #[derive(Debug, Clone, Copy, Serialize, Deserialize)]
-    pub struct IMUData {
-        pub acc_x: f32,
-        pub acc_y: f32,
-        pub acc_z: f32,
-        pub gyro_x: f32,
-        pub gyro_y: f32,
-        pub gyro_z: f32,
-    }
-}
-=======
-pub mod feetech;
-
-pub mod feetech_servo;
->>>>>>> d66873b5
+pub use cvitek::Model;