[package]
name = "kos-zeroth-01"
version = "0.1.1"
authors = ["Denys Bezmenov <denys@kscale.dev>", "Jingxiang Mo <jx@kscale.dev>"]
edition = "2021"
license = "MIT"
repository = "https://github.com/kscalelabs/kos"
description = "KOS platform for Zeroth-01"

[dependencies]
kos_core = { version = "0.1", path = "../../kos_core" }
async-trait = "0.1"
eyre = "0.6"
serde = { version = "1.0", features = ["derive"] }
serde_json = "1.0"
tonic = { git = "https://github.com/hatomist/tonic-milkv" }
tokio = { version = "1", features = ["full"] }
<<<<<<< HEAD
tracing = "0.1.41"
linux_bno055 = "0.0.5"
=======
i2cdev = "0.6.1"
tracing = "0.1"
>>>>>>> 1fe80da6
<|MERGE_RESOLUTION|>--- conflicted
+++ resolved
@@ -15,10 +15,6 @@
 serde_json = "1.0"
 tonic = { git = "https://github.com/hatomist/tonic-milkv" }
 tokio = { version = "1", features = ["full"] }
-<<<<<<< HEAD
-tracing = "0.1.41"
 linux_bno055 = "0.0.5"
-=======
 i2cdev = "0.6.1"
-tracing = "0.1"
->>>>>>> 1fe80da6
+tracing = "0.1"